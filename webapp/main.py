--- conflicted
+++ resolved
@@ -104,13 +104,6 @@
         description = bio_full_json.get('description')
         entities = bio_full_json.get("entities")
 
-<<<<<<< HEAD
-        if ("bsky" in description):
-            # print(description.split())
-            pass
-
-        if ("bsky" in displayname):
-=======
         if not description: continue 
         if not entities: continue
         if not entities.get('description'): continue
@@ -135,19 +128,10 @@
         # 2+ links in desc
         if len(desc_urls) >= 2:
             # bsky_username = entities.get('description').get('urls')[0].get('expanded_url')
->>>>>>> 0dd7961d
             pass
             # bfly_index = description.index("🦋")
             # bfly_index + 1 or + 2 where the url/handle starts
 
-<<<<<<< HEAD
-        bsky_username = get_bsky_username(description)  # from bio
-        if bsky_username == None:
-            continue
-
-        session = atprototools.Session(os.environ.get(
-            "BSKY_USERNAME"), os.environ.get("BSKY_PASSWORD"))
-=======
         if bsky_username == None: continue
 
 
@@ -158,7 +142,6 @@
 
         print('got here')
         session = atprototools.Session(os.environ.get("BSKY_USERNAME"), os.environ.get("BSKY_PASSWORD"))
->>>>>>> 0dd7961d
         bsky_did = session.resolveHandle(bsky_username).json().get('did')
         profile_json = session.getProfile(bsky_did).json()
 
@@ -175,59 +158,11 @@
 
 
 async def handle(request):
-<<<<<<< HEAD
-    if request.method == 'POST':
-        data = await request.post()
-        print(data)
-        twitter_username = data.get("name")
-        ccc = data.get('text')
-        list_of_user_profiles_on_bsky = process_json(ccc)
-        # print(ccc)
-        # print(type(ccc))
-        # fff = StringIO(ccc)
-        # print(fff)
-        # print(type(fff))
-        # reader = csv.reader(ccc.split('\n'), delimiter=",")
-        # print(type(reader))
-        # import pdb; pdb.set_trace()
-        # for row in reader:
-        #     print(row)
-
-        # generate some html
-
-        '''
-            <tr> twitter</tr>
-            <tr> bsky</tr>
-        '''
-
-        rows = []
-        for user in list_of_user_profiles_on_bsky:
-            bsky_handle = user.bsky.get('handle')
-            rows.append(f'''
-                <tr>
-                    <td>{user.twitter[0].get('username')}</td>
-                    <td> <a target="_blank" href="https://staging.bsky.app/profile/{bsky_handle}">{bsky_handle}</a> </td>
-                </tr>
-                '''
-                        )
-
-        # Data received: {list_of_user_profiles_on_bsky}
-        return web.Response(text=f"""
-            <table>
-                <tr>
-                    <th>twitter</th>
-                    <th>bsky</th>
-                </tr>
-                """ + "\n".join(rows) + "</table>", content_type="text/html")
-    else:
-        testdata = open("testdata.json", encoding='utf-8').read()
-=======
     if request.method == 'GET':
         resp = requests.post(DISCORD_WEBHOOK_URL, json={'content':'somebody opened the link!'}, headers={'Content-Type': 'application/json'})
         # testdata = open("testdata.json", encoding='utf-8').read()
         testdata = open("phil-following.json", encoding='utf-8').read()
 
->>>>>>> 0dd7961d
         return web.Response(text=f"""
             <html>
                 <body>
@@ -329,11 +264,6 @@
                     ])
     web.run_app(app)
 
-<<<<<<< HEAD
-
-# process_json()
-=======
->>>>>>> 0dd7961d
 # test_get_bsky_username()
 if __name__ == "__main__":
     args = sys.argv[1:]
